(*-------------------------------------------------------------------------
 * Copyright (c) 2019, 2020 Bikal Gurung. All rights reserved.
 *
 * This Source Code Form is subject to the terms of the Mozilla Public
 * License,  v. 2.0. If a copy of the MPL was not distributed with this
 * file, You can obtain one at https://mozilla.org/MPL/2.0/.
 *
 * %%NAME%% %%VERSION%%
 *-------------------------------------------------------------------------*)

type t = {
  name : string;
  value : string;
  path : string option;
  domain : string option;
  expires : date_time option;
  max_age : int64 option;
  secure : bool;
  http_only : bool;
  same_site : same_site option;
  extension : string option;
}

and date_time = {
  year : int;
  month :
    [ `Jan
    | `Feb
    | `Mar
    | `Apr
    | `May
    | `Jun
    | `Jul
    | `Aug
    | `Sep
    | `Oct
    | `Nov
    | `Dec ];
  weekday : [ `Sun | `Mon | `Tue | `Wed | `Thu | `Fri | `Sat ];
  day : int;
  hour : int;
  minutes : int;
  seconds : int;
}

and same_site = [ `None | `Lax | `Strict ]

(* Pretty Printers *)
let rec pp fmt t =
  let open Format in
  let field name f pp_v fmt t = fprintf fmt "@[<1>%s:@ %a@]" name pp_v (f t) in
  let string = Format.pp_print_string in
  let bool = Format.pp_print_bool in
  let int64 fmt = Format.fprintf fmt "%Ld" in
  let option f fmt = function
    | Some v -> fprintf fmt "%a" f v
    | None -> fprintf fmt ""
  in
  let fields =
    [
      field "name" (fun p -> p.name) string;
      field "value" (fun p -> p.value) string;
      field "path" (fun p -> p.path) (option string);
      field "domain" (fun p -> p.domain) (option string);
      field "expires" (fun p -> p.expires) (option pp_date_time);
      field "max_age" (fun p -> p.max_age) (option int64);
      field "secure" (fun p -> p.secure) bool;
      field "http_only" (fun p -> p.http_only) bool;
      field "same_site" (fun p -> p.same_site) (option pp_same_site);
      field "extension" (fun p -> p.extension) (option string);
    ]
  in
  pp_open_vbox fmt 0;
  pp_print_list (fun fmt f -> f fmt t) fmt fields;
  pp_close_box fmt ()

and pp_date_time fmt tm =
  let weekday =
    match tm.weekday with
    | `Sun -> "Sun"
    | `Mon -> "Mon"
    | `Tue -> "Tue"
    | `Wed -> "Wed"
    | `Thu -> "Thu"
    | `Fri -> "Fri"
    | `Sat -> "Sat"
  in
  let month =
    match tm.month with
    | `Jan -> "Jan"
    | `Feb -> "Feb"
    | `Mar -> "Mar"
    | `Apr -> "Apr"
    | `May -> "May"
    | `Jun -> "Jun"
    | `Jul -> "Jul"
    | `Aug -> "Aug"
    | `Sep -> "Sep"
    | `Oct -> "Oct"
    | `Nov -> "Nov"
    | `Dec -> "Dec"
  in
  Format.fprintf fmt "%s, %02d %s %04d %02d:%02d:%02d GMT" weekday tm.day month
    tm.year tm.hour tm.minutes tm.seconds

and pp_same_site fmt = function
  | `None -> Format.fprintf fmt "None"
  | `Lax -> Format.fprintf fmt "Lax"
  | `Strict -> Format.fprintf fmt "Strict"

and to_string pp t =
  let buf = Buffer.create 0 in
  let fmt = Format.formatter_of_buffer buf in
  Format.fprintf fmt "%a%!" pp t;
  Buffer.contents buf

let pp_rfc1123 = pp_date_time
let date_to_string tm = to_string pp_date_time tm
let same_site_to_string ss = to_string pp_same_site ss

(* Conversion *)

let to_weekday = function
  | "Sun" | "Sunday" -> `Sun
  | "Mon" | "Monday" -> `Mon
  | "Tue" | "Tuesday" -> `Tue
  | "Wed" | "Wednesday" -> `Wed
  | "Thu" | "Thursday" -> `Thu
  | "Fri" | "Friday" -> `Fri
  | "Sat" | "Saturday" -> `Sat
  | _ -> assert false

let to_month = function
  | "Jan" -> `Jan
  | "Feb" -> `Feb
  | "Mar" -> `Mar
  | "Apr" -> `Apr
  | "May" -> `May
  | "Jun" -> `Jun
  | "Jul" -> `Jul
  | "Aug" -> `Aug
  | "Sep" -> `Sep
  | "Oct" -> `Oct
  | "Nov" -> `Nov
  | "Dec" -> `Dec
  | _ -> assert false

(* Compare *)
let compare (t1 : t) (t2 : t) = Stdlib.compare t1 t2

let compare_date_time (dt1 : date_time) (dt2 : date_time) =
  Stdlib.compare dt1 dt2

(* Cookie parsers.

   https://datatracker.ietf.org/doc/html/rfc6265#section-4.1.1

   set-cookie-header = "Set-Cookie:" SP set-cookie-string
   set-cookie-string = cookie-pair *( ";" SP cookie-av )
   cookie-pair       = cookie-name "=" cookie-value
   cookie-name       = token
   cookie-value      = *cookie-octet / ( DQUOTE *cookie-octet DQUOTE )
   cookie-octet      = %x21 / %x23-2B / %x2D-3A / %x3C-5B / %x5D-7E
                         ; US-ASCII characters excluding CTLs,
                         ; whitespace DQUOTE, comma, semicolon,
                         ; and backslash
   token             = <token, defined in [RFC2616], Section 2.2>

   cookie-av         = expires-av / max-age-av / domain-av /
                       path-av / secure-av / httponly-av /
                       extension-av
   expires-av        = "Expires=" sane-cookie-date
   sane-cookie-date  = <rfc1123-date, defined in [RFC2616], Section 3.3.1>
   max-age-av        = "Max-Age=" non-zero-digit *DIGIT
                         ; In practice, both expires-av and max-age-av
                         ; are limited to dates representable by the
                         ; user agent.
   non-zero-digit    = %x31-39
                         ; digits 1 through 9
   domain-av         = "Domain=" domain-value
   domain-value      = <subdomain>
                         ; defined in [RFC1034], Section 3.5, as
                         ; enhanced by [RFC1123], Section 2.1
   path-av           = "Path=" path-value
   path-value        = <any CHAR except CTLs or ";">
   secure-av         = "Secure"
   httponly-av       = "HttpOnly"
   extension-av      = <any CHAR except CTLs or ";">
*)
open Angstrom

let token =
  take_while1 (function
    | '\x00' .. '\x1F' | '\x7F' -> false (* CONTROL chars *)
    | '(' | ')' | '<' | '>' | '@' | ',' | ';' | ':' | '\\' | '"' | '/' | '['
    | ']' | '?' | '=' | '{' | '}' | ' ' ->
        false (* SEPARATOR chars *)
    | _ -> true)

let cookie_name = token

(*
cookie-value      = *cookie-octet / ( DQUOTE *cookie-octet DQUOTE )
cookie-octet      = %x21 / %x23-2B / %x2D-3A / %x3C-5B / %x5D-7E
                      ; US-ASCII characters excluding CTLs,
                      ; whitespace DQUOTE, comma, semicolon,
                      ; and backslash
*)
let cookie_value =
  let cookie_octet = function
    | '\x21'
    | '\x23' .. '\x2B'
    | '\x2D' .. '\x3A'
    | '\x3C' .. '\x5B'
    | '\x5D' .. '\x7E' ->
        true
    | _ -> false
  in
  take_while cookie_octet <|> (char '"' *> take_while cookie_octet <* char '"')

let cookie_pair =
  let* name = cookie_name in
  let+ value = char '=' *> cookie_value in
  (name, value)

(* Domain attribute value:

    domain-value      = <subdomain>
                       ; defined in [RFC1034], Section 3.5, as
                       ; enhanced by [RFC1123], Section 2.1

   https://datatracker.ietf.org/doc/html/rfc1034#section-3.5

    <subdomain> ::= <label> | <subdomain> "." <label>
    <label> ::= <letter> [ [ <ldh-str> ] <let-dig> ]
    <ldh-str> ::= <let-dig-hyp> | <let-dig-hyp> <ldh-str>
    <let-dig-hyp> ::= <let-dig> | "-"
    <let-dig> ::= <letter> | <digit>
    <letter> ::= any one of the 52 alphabetic characters A through Z or a to z
    <digit> ::= any one of the ten digits 0 through 9
*)
let string_of_list l = List.to_seq l |> String.of_seq
let[@inline always] is_digit = function '0' .. '9' -> true | _ -> false

let[@inline always] is_letter = function
  | 'a' .. 'z' | 'A' .. 'Z' -> true
  | _ -> false

let digit = satisfy is_digit
let letter = satisfy is_letter
let space = char ' '

let domain_name =
  let let_dig = letter <|> digit in
  let let_dig_hyp = let_dig <|> char '-' in
  let ldh_str = many1 let_dig_hyp in
  let label =
    let* first_char = letter in
    let* middle_chars = option [] ldh_str in
    let+ middle_chars =
      let len = List.length middle_chars in
      if len > 0 && len <= 62 then
        (* 62 = 63 - first_char *)
        let last_char = List.nth middle_chars (len - 1) in
        if is_digit last_char || is_letter last_char then return middle_chars
        else
          fail
            (Format.sprintf
               "Invalid 'Domain' cookie attribute value: %s. middle characters \
                must end with either a letter or a digit"
               (string_of_list middle_chars))
      else if len = 0 then return []
      else
        fail
          (Format.sprintf
             "Invalid 'Domain' cookie attribute value: %s. label must 63 \
              characters or less."
             (string_of_list middle_chars))
    in
    string_of_list (first_char :: middle_chars)
  in
  let subdomain = sep_by1 (char '.') label in
  (* A cookie domain attribute value may start with a leading dot which
     can ignored.

     https://datatracker.ietf.org/doc/html/rfc6265#section-4.1.2.3
  *)
  let* () = option () (char '.' *> return ()) in
  let* start_pos = pos in
  let* subdomain in
  let* end_pos = pos in
  let len = end_pos - start_pos in
  if len > 255 then
    fail (Format.sprintf "Domain attribute length exceeds 255 characters")
  else return (String.concat "." subdomain)

(*
     IPv4address = d8 "." d8 "." d8 "." d8

        d8          = DIGIT               ; 0-9
                    / %x31-39 DIGIT       ; 10-99
                    / "1" 2DIGIT          ; 100-199
                    / "2" %x30-34 DIGIT   ; 200-249
                    / "25" %x30-35        ; 250-255
*)
let ipv4_address =
  let d8 =
    lift2
      (fun s1 c -> Format.sprintf "%s%c" s1 c)
      (string "25")
      (satisfy (function '\x30' .. '\x35' -> true | _ -> false))
    <|> lift3
          (fun c1 c2 c3 -> Format.sprintf "%c%c%c" c1 c2 c3)
          (char '2')
          (satisfy (function '\x30' .. '\x34' -> true | _ -> false))
          digit
    <|> lift3
          (fun c1 c2 c3 -> Format.sprintf "%c%c%c" c1 c2 c3)
          (char '1') digit digit
    <|> lift2
          (fun c1 c2 -> Format.sprintf "%c%c" c1 c2)
          (satisfy (function '\x31' .. '\x39' -> true | _ -> false))
          digit
    <|> (digit >>| Format.sprintf "%c")
  in
  let* oct1 = d8 <* char '.' in
  let* oct2 = d8 <* char '.' in
  let* oct3 = d8 <* char '.' in
  let+ oct4 = d8 in
  Format.sprintf "%s.%s.%s.%s" oct1 oct2 oct3 oct4

(*
   IPv6address =                            6(h16 ":") ls32
                 /                     "::" 5(h16 ":") ls32
                 / [             h16 ] "::" 4(h16 ":") ls32
                 / [ *1(h16 ":") h16 ] "::" 3(h16 ":") ls32
                 / [ *2(h16 ":") h16 ] "::" 2(h16 ":") ls32
                 / [ *3(h16 ":") h16 ] "::"   h16 ":"  ls32
                 / [ *4(h16 ":") h16 ] "::"            ls32
                 / [ *5(h16 ":") h16 ] "::"             h16
                 / [ *6(h16 ":") h16 ] "::"
           ls32 = h16 ":" h16 / IPv4address
           h16  = 1*4HEXDIG
*)
let ipv6_address =
  let h16 =
    let* hexdigits =
      take_while1 (function
        | c when is_digit c -> true
        | 'A' .. 'F' -> true
        | 'a' .. 'f' -> true
        | _ -> false)
    in
    if String.length hexdigits <= 4 then return (`H16 hexdigits)
    else
      fail
        (Format.sprintf "IPv6 component must be 1 to 4 hex digits long: %s"
           hexdigits)
  in
  let dbl_colon = string "::" *> return `Dbl_colon in
  let* ip_parts =
    let ipv4 = ipv4_address >>| fun ipv4 -> `IPv4 ipv4 in
    let[@inline always] not_empty s = String.length s > 0 in
    let p =
      option "" (peek_string 2) >>= fun s ->
      match s with
      | "::" -> dbl_colon
      | s when not_empty s && s.[0] = ':' -> char ':' *> (ipv4 <|> h16)
      | _ -> ipv4 <|> h16
    in
    many1 p
  in
  let dbl_colon_exists =
    List.exists
      (function `Dbl_colon -> true | `IPv4 _ | `H16 _ -> false)
      ip_parts
  in
  let is_ipv4 = function `IPv4 _ -> true | `Dbl_colon | `H16 _ -> false in
  let ipv4_exists = List.exists is_ipv4 ip_parts in
  let len' = List.length ip_parts in
  let h16_len =
    List.filter (function `H16 _ -> true | _ -> false) ip_parts |> List.length
  in
  let exception Invalid_IPv6 of string in
  let validate_ipv4 () =
    if ipv4_exists then
      let is_ipv4_last = is_ipv4 @@ List.nth ip_parts (len' - 1) in
      if is_ipv4_last then ()
      else
        raise
          (Invalid_IPv6
             (Format.sprintf
                "Invalid IPv6 address. If IP v4 is specified, it must be the \
                 last component"))
    else ()
  in
  let validate_dbl_colons () =
    let len =
      List.find_all (function `Dbl_colon -> true | _ -> false) ip_parts
      |> List.length
    in
    if len > 1 then
      raise
        (Invalid_IPv6
           (Format.sprintf "Invalid IPv6 address. '::' is only allowed once."))
    else ()
  in
  let validate_parts_count () =
    if len' = 1 && dbl_colon_exists then ()
    else if dbl_colon_exists && (not ipv4_exists) && h16_len <= 7 then ()
    else if dbl_colon_exists && ipv4_exists && h16_len <= 5 then ()
    else if (not dbl_colon_exists) && (not ipv4_exists) && h16_len = 8 then ()
    else if (not dbl_colon_exists) && ipv4_exists && h16_len <= 6 then ()
    else raise (Invalid_IPv6 (Format.sprintf "Invalid IPv6 address components"))
  in
  try
    validate_dbl_colons ();
    validate_ipv4 ();
    validate_parts_count ();
    let ip =
      if len' = 1 then "::"
      else
        ip_parts
        |> List.mapi (fun i -> function
             | `H16 h16 -> h16
             | `IPv4 ipv4 -> ipv4
             | `Dbl_colon -> if i = 0 || i = len' - 1 then ":" else "")
        |> String.concat ":"
    in
    return ip
  with Invalid_IPv6 s -> fail s

let domain_value = ipv4_address <|> ipv6_address <|> domain_name

let cookie_attr_value =
  take_while1 (function
    | '\x00' .. '\x1F' | '\x7F' -> false (* CONTROL chars *)
    | ';' -> false
    | _ -> true)

let path_value = cookie_attr_value
let extension_value = cookie_attr_value

(* https://datatracker.ietf.org/doc/html/rfc7231#section-7.1.1.1

   HTTP cookie specifies RFC 1123 date. The rest is included here
   for completeness.

   HTTP-date    = rfc1123-date | rfc850-date | asctime-date
   rfc1123-date = wkday "," SP date1 SP time SP "GMT"
   rfc850-date  = weekday "," SP date2 SP time SP "GMT"
   asctime-date = wkday SP date3 SP time SP 4DIGIT
   date1        = 2DIGIT SP month SP 4DIGIT
                 ; day month year (e.g., 02 Jun 1982)
   date2        = 2DIGIT "-" month "-" 2DIGIT
                 ; day-month-year (e.g., 02-Jun-82)
   date3        = month SP ( 2DIGIT | ( SP 1DIGIT ))
                 ; month day (e.g., Jun  2)
   time         = 2DIGIT ":" 2DIGIT ":" 2DIGIT
                 ; 00:00:00 - 23:59:59
   wkday        = "Mon" | "Tue" | "Wed"
               | "Thu" | "Fri" | "Sat" | "Sun"
   weekday      = "Monday" | "Tuesday" | "Wednesday"
               | "Thursday" | "Friday" | "Saturday" | "Sunday"
   month        = "Jan" | "Feb" | "Mar" | "Apr"
               | "May" | "Jun" | "Jul" | "Aug"
               | "Sep" | "Oct" | "Nov" | "Dec"
*)
let http_date =
  let wkday =
    string "Mon"
    <|> string "Tue"
    <|> string "Wed"
    <|> string "Thu"
    <|> string "Fri"
    <|> string "Sat"
    <|> string "Sun"
  in
  let digits count =
    let* digits = list @@ List.init count (fun _ -> digit) in
    let digits = string_of_list digits in
    try return (int_of_string digits)
    with exn ->
      fail
        (Format.sprintf "Invalid integer value:%s. %s" digits
           (Printexc.to_string exn))
  in
  let time =
    let* hh =
      digits 2 <* char ':' >>= fun hour ->
      if hour >= 0 && hour < 24 then return hour
      else
        fail
        @@ Format.sprintf
             "Invalid hour value: %d. Hour must be in between 0 and 23 \
              inclusive"
             hour
    in
    let* mm =
      digits 2 <* char ':' >>= fun minutes ->
      if minutes >= 0 && minutes <= 59 then return minutes
      else
        fail
        @@ Format.sprintf
             "Invalid minutes value: %d. Minutes must be in between 0 and 59 \
              inclusive"
             minutes
    in
    let+ ss =
      digits 2 >>= fun seconds ->
      if seconds >= 0 && seconds <= 59 then return seconds
      else
        fail
        @@ Format.sprintf
             "Invalid seconds value: %d. Seconds must be in between 0 and 59 \
              inclusive"
             seconds
    in
    (hh, mm, ss)
  in
  let month =
    string "Jan"
    <|> string "Feb"
    <|> string "Mar"
    <|> string "Apr"
    <|> string "May"
    <|> string "Jun"
    <|> string "Jul"
    <|> string "Aug"
    <|> string "Sep"
    <|> string "Oct"
    <|> string "Nov"
    <|> string "Dec"
  in
  let validate_year year =
    if year < 1601 then
      fail (Format.sprintf "Invalid year: %d. Year is less than 1601" year)
    else return year
  in
  let day_of_month day =
    if day >= 1 && day <= 31 then return day
    else
      fail
        (Format.sprintf
           "Invalid day of month: %d. Day of month must be in between 1 and 31 \
            inclusive."
           day)
  in
  let date1 =
    let* day = digits 2 <* space >>= day_of_month in
    let* month = month <* space >>| to_month in
    let+ year = digits 4 >>= validate_year in
    (day, month, year)
  in
  let rfc1123_date =
    let* weekday = wkday <* char ',' *> space >>| to_weekday in
    let* day, month, year = date1 <* space in
    let+ hour, minutes, seconds = time <* space *> string "GMT" in
    { weekday; day; month; year; hour; minutes; seconds }
  in
  rfc1123_date

let max_age_value =
  let digit_or_minus =
    satisfy (function '-' | '0' .. '9' -> true | _ -> false)
  in
  let* first_char = digit_or_minus in
  let* digits = take_while is_digit in
  let max_age = Format.sprintf "%c%s" first_char digits in
  try return (Int64.of_string max_age)
  with exn ->
    fail
      (Format.sprintf "Invalid max_age value:%s. %s" max_age
         (Printexc.to_string exn))

let cookie_av =
  let expires_av =
    string "Expires=" *> http_date >>| fun v -> `Expires (Some v)
  in
  let max_age_av =
    string "Max-Age=" *> max_age_value >>| fun v -> `Max_age (Some v)
  in
  let domain_av =
    string "Domain=" *> domain_value >>| fun v -> `Domain (Some v)
  in
  let path_av = string "Path=" *> path_value >>| fun v -> `Path (Some v) in
  let secure_av = string "Secure" *> return `Secure in
  let httponly_av = string "HttpOnly" *> return `Http_only in
  let extension_av = extension_value >>| fun v -> `Extension (Some v) in
  expires_av
  <|> max_age_av
  <|> domain_av
  <|> path_av
  <|> secure_av
  <|> httponly_av
  <|> extension_av

let set_cookie_string =
  let* name, value = cookie_pair in
  let+ attr_values = many (char ';' *> space *> cookie_av) in
  (name, value, attr_values)

(* https://datatracker.ietf.org/doc/html/rfc6265#section-4.2.1

   cookie-header = "Cookie:" OWS cookie-string OWS
   cookie-string = cookie-pair *( ";" SP cookie-pair )
*)
let cookie_string =
  let* cookies = sep_by1 (char ';' *> char '\x20') cookie_pair in
  return cookies

let parse_name name =
  parse_string ~consume:Consume.All cookie_name name |> function
  | Ok _ as ok -> ok
  | Error _ -> Error (Format.sprintf "name: %s" name)

let parse_value value =
  parse_string ~consume:Consume.All cookie_value value |> function
  | Ok _ as ok -> ok
  | Error _ -> Error (Format.sprintf "value: %s" value)

let parse_opt ?error_label p input =
  match input with
  | Some input -> (
      parse_string ~consume:Consume.All (p >>| Option.some) input |> function
      | Ok _ as ok -> ok
      | Error err ->
          let error_label = Option.value ~default:err error_label in
          Error (Format.sprintf "%s: %s" error_label (String.escaped input)))
  | None -> Ok None

let ( let* ) r f = Result.bind r f
let ( let+ ) r f = Result.map f r

let date_time ~year ~month ~weekday ~day ~hour ~minutes ~seconds =
  let* year =
    if year >= 1601 && year < 9999 then Ok year
    else Error (Format.sprintf "Invalid year (>1600 && < 9999): %d" year)
  in
  let* day =
    if day > 0 && day <= 31 then Ok day
    else Error (Format.sprintf "Invalid day of month ( > 0 && <= 31): %d" day)
  in
  let* hour =
    if hour > 0 && hour < 24 then Ok hour
    else Error (Format.sprintf "Invalid hour (>0 && <24): %d" hour)
  in
  let* minutes =
    if minutes >= 0 && minutes < 60 then Ok minutes
    else Error (Format.sprintf "Invalid minutes (>=0 && < 60): %d" minutes)
  in
  let* seconds =
    if seconds >= 0 && seconds < 60 then Ok seconds
    else Error (Format.sprintf "Invalid seconds (>=0 && < 60): %d" seconds)
  in
  Ok { year; month; weekday; day; hour; minutes; seconds }

let create ?path ?domain ?expires ?max_age ?(secure = false) ?(http_only = true)
    ?same_site ?extension ~name value =
  let* name = parse_name name in
  let* value = parse_value value in
  let* domain = parse_opt ~error_label:"domain" domain_value domain in
  let* path = parse_opt ~error_label:"path" path_value path in
  let+ extension =
    parse_opt ~error_label:"extension" extension_value extension
  in
  {
    name;
    value;
    path;
    domain;
    expires;
    max_age;
    secure;
    http_only;
    same_site;
    extension;
  }

let of_cookie header =
  parse_string ~consume:All cookie_string header
  |> Result.map (fun cookies' ->
         List.map
           (fun (name, value) ->
             {
               name;
               value;
               path = None;
               domain = None;
               expires = None;
               max_age = None;
               secure = false;
               http_only = false;
               same_site = None;
               extension = None;
             })
           cookies')
  |> Result.map_error (fun s -> Format.sprintf "Invalid cookie %s" s)

let to_cookie t = Format.sprintf "%s=%s" t.name t.value

let to_set_cookie t =
  let module O = Option in
  let buf = Buffer.create 50 in
  let add_str fmt = Format.ksprintf (Buffer.add_string buf) fmt in
  add_str "%s=%s" t.name t.value;
  O.iter (fun path -> add_str "; Path=%s" path) t.path;
  O.iter (fun d -> add_str "; Domain=%s" d) t.domain;
  O.iter
    (fun expires -> add_str "; Expires=%s" @@ date_to_string expires)
    t.expires;
  O.iter (fun max_age -> add_str "; Max-Age=%Ld" max_age) t.max_age;
  if t.secure then add_str "; Secure";
  if t.http_only then add_str "; HttpOnly";
  O.iter
    (fun same_site -> add_str "; SameSite=%s" (same_site_to_string same_site))
    t.same_site;
  O.iter (fun extension -> add_str "; %s" extension) t.extension;
  Buffer.contents buf

let of_set_cookie set_cookie =
  parse_string ~consume:Consume.All set_cookie_string set_cookie
  |> Result.map (fun (name, value, attr_values) ->
         List.fold_left
           (fun cookie -> function
             | `Expires expires -> { cookie with expires }
             | `Max_age max_age -> { cookie with max_age }
             | `Domain domain -> { cookie with domain }
             | `Path path -> { cookie with path }
             | `Secure -> { cookie with secure = true }
             | `Http_only -> { cookie with http_only = true }
             | `Extension extension -> { cookie with extension })
           {
             name;
             value;
             path = None;
             domain = None;
             expires = None;
             max_age = None;
             secure = false;
             http_only = false;
             same_site = None;
             extension = None;
           }
           attr_values)
  |> Result.map_error (fun s -> Format.sprintf "Invalid 'Set-Cookie' data %s" s)

(* Attributes *)
let name c = c.name
let value c = c.value
let path c = c.path
let domain c = c.domain
let expires c = c.expires
let max_age c = c.max_age
let extension c = c.extension
let same_site c = c.same_site
let http_only c = c.http_only
let secure c = c.secure

(* Updates. *)
let update_value value cookie =
  let+ value = parse_value value in
  { cookie with value }

let update_name name cookie =
  let+ name = parse_name name in
  { cookie with name }

let update_path path cookie =
  let+ path = parse_opt path_value path in
  { cookie with path }

let update_domain domain cookie =
  let+ domain = parse_opt domain_value domain in
  { cookie with domain }

let update_expires expires cookie = { cookie with expires }

let update_max_age max_age cookie =
  { cookie with max_age }

let update_secure secure cookie = { cookie with secure }
let update_http_only http_only cookie = { cookie with http_only }
let update_same_site same_site cookie = { cookie with same_site }

let update_extension extension cookie =
  let+ extension = parse_opt extension_value extension in
  { cookie with extension }

let expire cookie =
  {
    cookie with
    value = "";
<<<<<<< HEAD
    path = None;
    domain = None;
=======
>>>>>>> 28d5090c
    expires = None;
    max_age = Some (-1L);
    extension = None;
  }<|MERGE_RESOLUTION|>--- conflicted
+++ resolved
@@ -791,11 +791,6 @@
   {
     cookie with
     value = "";
-<<<<<<< HEAD
-    path = None;
-    domain = None;
-=======
->>>>>>> 28d5090c
     expires = None;
     max_age = Some (-1L);
     extension = None;
