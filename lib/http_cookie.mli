(*-------------------------------------------------------------------------
 * Copyright (c) 2019, 2020 Bikal Gurung. All rights reserved.
 *
 * This Source Code Form is subject to the terms of the Mozilla Public
 * License,  v. 2.0. If a copy of the MPL was not distributed with this
 * file, You can obtain one at https://mozilla.org/MPL/2.0/.
 *
 * %%NAME%% %%VERSION%%
 *-------------------------------------------------------------------------*)

(** A comprehensive and standards compliant HTTP cookies library for ocaml.

    HTTP cookie is serialized as follows:

    - In a [Cookie] header in a HTTP request
    - In a [Set-Cookie] header in a HTTP response.

    The library supports consuming and creating HTTP cookie in both requests and
    responses.

    The standards implemented by the library is

    + {{:https://tools.ietf.org/html/rfc6265} RFC 6265 - Cookies}.
    + {{:https://datatracker.ietf.org/doc/html/rfc1123} Section 3.3.1 - HTTP
      Date}
    + {{:https://datatracker.ietf.org/doc/html/rfc1034#section-3.5} Domain Name}
    + {{:https://datatracker.ietf.org/doc/html/rfc1123#section-2.1} Hosts}
    + {{:https://datatracker.ietf.org/doc/html/draft-main-ipaddr-text-rep-02#section-3}
      IPv4/IPv6 Address} *)

type t
(** A HTTP cookie. *)

and date_time
(** normalized date time value in GMT. *)

and same_site = [ `None | `Lax | `Strict ]
(** 'Same-site' cookie attribute.
    {{:https://tools.ietf.org/html/draft-ietf-httpbis-cookie-same-site-00}
    Same-site} *)

(** {1 Pretty Printers} *)

val pp : Format.formatter -> t -> unit
val pp_same_site : Format.formatter -> same_site -> unit

val pp_date_time : Format.formatter -> date_time -> unit
(** [pp_date_time fmt date_time] pretty prints {!type:date_time} in RFC 1123
    format.

    Example:

    {[
      Sun, 06 Nov 1994 08:49:37 GMT
    ]} *)

val pp_rfc1123 : Format.formatter -> date_time -> unit
(** Alias of {!val:pp_date_time}. *)

(** {1 Create/Decode/Encode} *)

val date_time :
  year:int ->
  month:
    [ `Jan
    | `Feb
    | `Mar
    | `Apr
    | `May
    | `Jun
    | `Jul
    | `Aug
    | `Sep
    | `Oct
    | `Nov
    | `Dec ] ->
  weekday:[ `Sun | `Mon | `Tue | `Wed | `Thu | `Fri | `Sat ] ->
  day:int ->
  hour:int (** 24 hour format *) ->
  minutes:int ->
  seconds:int ->
  (date_time, string) result
(** [date_time] is [Ok dt] if all of the given parameters are valid for creating
    {!type:date_time} value, otherwise it is [Error err] where err denotes the
    error. *)

val create :
  ?path:string ->
  ?domain:string ->
  ?expires:date_time ->
  ?max_age:int64 ->
  ?secure:bool ->
  ?http_only:bool ->
  ?same_site:same_site ->
  ?extension:string ->
  name:string ->
  string ->
  (t, string) result
(** [create ~path ~domain ~expires ~max_age ~secure ~http_only ~same_site ~extension ~name
    value]
    is [Ok cookie] if all of the given parameters are valid cookie attribute
    values. Otherwise it is [Error error] where [error] is the description of
    the error. *)

val of_cookie : string -> (t list, string) result
(** [of_cookie header] parses [header] - a string value which represents HTTP
    [Cookie] header value as defined in
    {:https://tools.ietf.org/html/rfc6265#section-4.2}. It returns a list of
    [Cookie]s if it is able to successfully parse [s], otherwise it returns
    [Error err].

    It is an error to include duplicate cookie names.

    {4 Examples}

    This returns two cookies with cookie names [SID] and [lang].

    {[
      Http_cookie.of_cookie "SID=31d4d96e407aad42; lang=en-US"
    ]} *)

val to_cookie : t -> string
(** [to_cookie c] serializes [c] into a string which can be encoded as value for
    HTTP [Cookie] header.

    Example of a string returned by the function.

    {v SID=31d4d96e407aad42 v} *)

val to_set_cookie : t -> string
(** [to_set_cookie c] serializes cookie [c] into a string which can be encoded
    as value for HTTP [Set-Cookie] header.

    The datetime format for [expires] attribute is specified in
    {{:https://tools.ietf.org/html/rfc2616#section-3.3.1} RFC 2616}

    Example of a string returned by the function,

    {v
SID=31d4d96e407aad42; Path=/; Secure; HttpOnly; Expires=Sun, 06 Nov 1994 08:49:37 GMT
    v} *)

val of_set_cookie : string -> (t, string) result
(** [of_set_cookie s] is [Ok cookie] if [s] can be parsed successfully to create
    {!type:t}.

    [s] is the HTTP 'Set-Cookie' header value. The syntax for the value is
    defined as [set-cookie-string] in
    {{:https://datatracker.ietf.org/doc/html/rfc6265#section-4.1.1} RFC 6265,
    4.1} *)

(** {1 Cookie Attributes}

    Cookie attributes are defined precisely at
    {{:https://tools.ietf.org/html/rfc6265#section-4.1.1} RFC 6262} *)

val name : t -> string
(** [name t] returns a cookie name.

    See {{:https://tools.ietf.org/html/rfc6265#section-4.1.1} cookie-name} *)

val value : t -> string
(** [value t] returns a cookie value.

    See {{:https://tools.ietf.org/html/rfc6265#section-4.1.1} cookie-value} *)

val path : t -> string option
(** [path t] returns cookie path attribute.

    See {{:https://tools.ietf.org/html/rfc6265#section-5.2.4} cookie-path} *)

val domain : t -> string option
(** [domain t] returns cookie domain attribute.

    See {{:https://tools.ietf.org/html/rfc6265#section-4.1.2.3} cookie-domain} *)

val expires : t -> date_time option
(** [expires t] returns a coookie expires attribute.

    See {{:https://tools.ietf.org/html/rfc6265#section-4.1.2.1.} cookie-expires} *)

val max_age : t -> int64 option
(** [max_age t] returns a cookie max_age attribute.

    See {{:https://tools.ietf.org/html/rfc6265#section-4.1.2.2} max-age} and
    {{:https://tools.ietf.org/html/rfc6265#section-4.1.1} max-age-av} *)

val secure : t -> bool
(** [secure t] returns a secure attribute.

    See {{:https://tools.ietf.org/html/rfc6265#section-4.1.2.5} cookie-secure} *)

val http_only : t -> bool
(** [http_only t] returns a http_only attribute.

    See {{:https://tools.ietf.org/html/rfc6265#section-4.1.2.6} http-only} *)

val same_site : t -> same_site option
(** [same_site t] returns a same_site attribute.

    See {{:https://tools.ietf.org/html/draft-ietf-httpbis-cookie-same-site-00}
    same-site} *)

val extension : t -> string option
(** [extension t] returns a cookie extension value.

    See {{:https://tools.ietf.org/html/rfc6265#section-4.1.1} cookie-extension} *)

(** {1 Compare} *)

val compare : t -> t -> int
(** [compare c1 c2] returns [0] if [c1] and [c2] are equal, a positive integer
    if [c1] is greater than [c2] and a negative integer if [c1] is less than
    [c2] *)

val compare_date_time : date_time -> date_time -> int

(** {1 Updates} *)

val update_value : string -> t -> (t, string) result
val update_name : string -> t -> (t, string) result
val update_path : string option -> t -> (t, string) result
val update_domain : string option -> t -> (t, string) result
val update_expires : date_time option -> t -> t
val update_max_age : int64 option -> t -> t
val update_secure : bool -> t -> t
val update_http_only : bool -> t -> t
val update_same_site : same_site option -> t -> t
val update_extension : string option -> t -> (t, string) result

val expire : t -> t
<<<<<<< HEAD
(** [expire c] expires cookie [c] with a Max-Age value of [-1L]. All other
    cookie attribute values are removed. Cookies with [Max-Age] value [< 0] are
    removed by HTTP agents such as web browsers. *)
=======
(** [expire c] marks the cookie with a negative max-age, remove now useless
    payload. The cookie still needs to be send to client for it to delete the
    cookie. *)
>>>>>>> 28d5090c
<|MERGE_RESOLUTION|>--- conflicted
+++ resolved
@@ -229,12 +229,6 @@
 val update_extension : string option -> t -> (t, string) result
 
 val expire : t -> t
-<<<<<<< HEAD
 (** [expire c] expires cookie [c] with a Max-Age value of [-1L]. All other
     cookie attribute values are removed. Cookies with [Max-Age] value [< 0] are
-    removed by HTTP agents such as web browsers. *)
-=======
-(** [expire c] marks the cookie with a negative max-age, remove now useless
-    payload. The cookie still needs to be send to client for it to delete the
-    cookie. *)
->>>>>>> 28d5090c
+    removed by HTTP agents such as web browsers. *)